--- conflicted
+++ resolved
@@ -158,7 +158,11 @@
 Required if you want to sink data to redis.
                 "
             }
-<<<<<<< HEAD
+            Self::ConnectorNode => {
+                "
+Required if you want to create CDC source from external Databases.
+                "
+            }
             Self::HummockTracing => {
                 "
 Required if you want to tracing operations from hummock
@@ -166,11 +170,6 @@
 HM_TRACE_PATH=\".trace/hummock.ht\"
 Runtime tracing flag
 USE_HM_TRACE=true
-=======
-            Self::ConnectorNode => {
-                "
-Required if you want to create CDC source from external Databases.
->>>>>>> fe8599fe
                 "
             }
         }
@@ -191,11 +190,8 @@
             "ENABLE_ALL_IN_ONE" => Some(Self::AllInOne),
             "ENABLE_SANITIZER" => Some(Self::Sanitizer),
             "ENABLE_REDIS" => Some(Self::Redis),
-<<<<<<< HEAD
+            "ENABLE_RW_CONNECTOR" => Some(Self::ConnectorNode),
             "ENABLE_HM_TRACE" => Some(Self::HummockTracing),
-=======
-            "ENABLE_RW_CONNECTOR" => Some(Self::ConnectorNode),
->>>>>>> fe8599fe
             _ => None,
         }
     }
@@ -214,11 +210,8 @@
             Self::Release => "ENABLE_RELEASE_PROFILE",
             Self::AllInOne => "ENABLE_ALL_IN_ONE",
             Self::Sanitizer => "ENABLE_SANITIZER",
-<<<<<<< HEAD
+            Self::ConnectorNode => "ENABLE_RW_CONNECTOR",
             Self::HummockTracing => "ENABLE_HM_TRACE",
-=======
-            Self::ConnectorNode => "ENABLE_RW_CONNECTOR",
->>>>>>> fe8599fe
         }
         .into()
     }

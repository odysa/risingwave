--- conflicted
+++ resolved
@@ -17,7 +17,7 @@
 risingwave_common_service = { path = "../../common/common_service" }
 risingwave_compute = { path = "../../compute" }
 risingwave_hummock_sdk = { path = "../hummock_sdk" }
-risingwave_hummock_trace = { path = "../hummock_trace"}
+risingwave_hummock_trace = { path = "../hummock_trace" }
 risingwave_meta = { path = "../../meta", features = ["test"] }
 risingwave_object_store = { path = "../../object_store" }
 risingwave_pb = { path = "../../prost" }
@@ -36,11 +36,8 @@
 
 [features]
 failpoints = ["risingwave_storage/failpoints"]
-<<<<<<< HEAD
+sync_point = ["sync-point/sync_point"]
 
 [[bin]]
 name = "replay"
-path = "src/bin/replay/main.rs"
-=======
-sync_point = ["sync-point/sync_point"]
->>>>>>> 2653489d
+path = "src/bin/replay/main.rs" 